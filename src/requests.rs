use futures::stream::Stream;
use futures::Future;
use futures_timer::Delay;
use reqwest::header::HeaderMap;
use reqwest::{StatusCode, Url};
use std::collections::VecDeque;
use std::pin::Pin;
use std::task::{Context, Poll};
use std::time::Duration;

/// A [Request](reqwest::Request) that is waiting to be sent.
pub struct QueuedRequest<T> {
    /// The request to send.
    pub request: reqwest::Request,
    /// The requested state to use when crawling.
    pub state: Option<T>,
    /// How many links the crawler visited before it queued this request.
    pub depth: usize,
}

/// Builder for [QueuedRequest].
pub struct QueuedRequestBuilder<T> {
<<<<<<< HEAD
    pub request: reqwest_middleware::RequestBuilder,
=======
    /// The request to send.
    pub request: reqwest::RequestBuilder,
    /// The requested state to use when crawling.
>>>>>>> 3a929bec
    pub state: Option<T>,
    /// How many links the crawler visited before it queued this request.
    pub depth: usize,
}

/// Queue containing the list of requests left to crawl.
///
/// This queue does not dedupe requests.
pub struct RequestQueue<T> {
    delay: Option<(Delay, RequestDelay)>,
    queued_requests: VecDeque<QueuedRequest<T>>,
}

impl<T> RequestQueue<T> {
    /// Creates a new [RequestQueue] with the given delay.
    pub fn with_delay(delay: RequestDelay) -> Self {
        Self {
            delay: Some((Delay::new(Duration::default()), delay)),
            queued_requests: Default::default(),
        }
    }

    pub fn queue_mut(&mut self) -> &mut VecDeque<QueuedRequest<T>> {
        &mut self.queued_requests
    }

    /// Removes the crawl delay.
    ///
    /// Requests will be crawled immediately where possible.
    pub fn remove_delay(&mut self) -> Option<RequestDelay> {
        self.delay.take().map(|(_, d)| d)
    }

    /// Set a delay to be applied between requests.
    pub fn set_delay(&mut self, mut delay: RequestDelay) -> Option<RequestDelay> {
        if let Some((_, d)) = self.delay.as_mut() {
            //TODO: take a look. decide if this swap is necessary
            std::mem::swap(&mut delay, d);
            Some(delay)
        } else {
            self.delay = Some((Delay::new(Duration::default()), delay));
            None
        }
    }

    pub fn is_empty(&self) -> bool {
        self.queued_requests.is_empty()
    }

    pub fn len(&self) -> usize {
        self.queued_requests.len()
    }
}

impl<T> Default for RequestQueue<T> {
    fn default() -> Self {
        Self {
            delay: None,
            queued_requests: Default::default(),
        }
    }
}

impl<T: Unpin> Stream for RequestQueue<T> {
    type Item = QueuedRequest<T>;

    fn poll_next(self: Pin<&mut Self>, cx: &mut Context<'_>) -> Poll<Option<Self::Item>> {
        if self.queued_requests.is_empty() {
            return Poll::Ready(None);
        }
        let pin = self.get_mut();
        let mut next = None;
        if let Some((mut delay, dur)) = pin.delay.take() {
            if Delay::poll(Pin::new(&mut delay), cx).is_ready() {
                next = pin.queued_requests.pop_front();
                delay.reset(dur.next_delay());
            }
            pin.delay = Some((delay, dur));
        } else {
            next = pin.queued_requests.pop_front()
        }
        Poll::Ready(next)
    }
}

/// How to delay a request
#[derive(Debug, Clone, Copy)]
pub enum RequestDelay {
    /// Apply a fixed delay to request
    Fixed(Duration),
    /// Apply a random delay to a request that is in the range of (`min`..`max`)
    Random {
        /// minimum delay duration to apply
        min: Duration,
        /// maximum delay duration to apply
        max: Duration,
    },
}

impl RequestDelay {
    /// Use a fixed delay
    pub fn fixed(delay: Duration) -> Self {
        RequestDelay::Fixed(delay)
    }

    /// Use a random delay of range `0`..max`
    pub fn random(max: Duration) -> Self {
        RequestDelay::Random {
            min: Duration::from_millis(0),
            max,
        }
    }

    /// Use a random delay of range `min`..max`
    pub fn random_in_range(min: Duration, max: Duration) -> Self {
        RequestDelay::Random { min, max }
    }

    /// Computes the next [Duration] of delay that the [RequestQueue] should take.
    ///
    /// For [Fixed](RequestDelay::Fixed) delays, this will return the fixed value.
    ///
    /// For [Random](RequestDelay::Random) delays, it will choose a new random number.
    pub fn next_delay(&self) -> Duration {
        use rand::Rng;

        match self {
            RequestDelay::Fixed(delay) => *delay,
            RequestDelay::Random { min, max } => Duration::from_millis(
                rand::thread_rng().gen_range(min.as_millis() as u64..=max.as_millis() as u64),
            ),
        }
    }
}

/// Returns a tuple containing information about the [Response](reqwest::Response).
///
/// This helps callers avoid accidentally moving the [Response](reqwest::Response)
/// when reading its sub-fields.
pub(crate) fn response_info(resp: &mut reqwest::Response) -> (StatusCode, Url, HeaderMap) {
    (resp.status(), resp.url().clone(), resp.headers_mut().clone())
}<|MERGE_RESOLUTION|>--- conflicted
+++ resolved
@@ -20,13 +20,9 @@
 
 /// Builder for [QueuedRequest].
 pub struct QueuedRequestBuilder<T> {
-<<<<<<< HEAD
-    pub request: reqwest_middleware::RequestBuilder,
-=======
     /// The request to send.
     pub request: reqwest::RequestBuilder,
     /// The requested state to use when crawling.
->>>>>>> 3a929bec
     pub state: Option<T>,
     /// How many links the crawler visited before it queued this request.
     pub depth: usize,
